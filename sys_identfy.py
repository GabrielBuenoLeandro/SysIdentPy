--- conflicted
+++ resolved
@@ -290,17 +290,14 @@
             if i == process_term_number:
                 break
             err_aux = list(err_aux)
-<<<<<<< HEAD
             piv_index = err_aux.index(max(err_aux[i: ]))
             err[i] = err_aux[piv_index]
             aux_regress_matrix[:, [piv_index, i]] = aux_regress_matrix[:, [i, piv_index]]
             piv[[piv_index, i]] = piv[[i, piv_index]]
-=======
             index = err_aux.index(max(err_aux[i: ]))
             err[i] = err_aux[index]
             aux_regress_matrix[:, [index, i]] = aux_regress_matrix[:, [i, index]]
             piv[[index, i]] = piv[[i, index]]
->>>>>>> 321b385a
             x = aux_regress_matrix[i: row_number, i]
             v = self.house(x)
             aux_1 = aux_regress_matrix[i: row_number, i: col_number]
@@ -309,13 +306,10 @@
             aux_regress_matrix[i: row_number, i: col_number] = np.copy(row_result)
 
         Piv = piv[0: process_term_number]
-<<<<<<< HEAD
         psi_aux = np.array(matrix_of_regressors)
         matrix_of_regressors_orthogonal = np.copy(psi_aux[:, Piv])
-=======
         psi_aux = np.array(regress_matrix)
         psi_final = np.copy(psi_aux[:, Piv])
->>>>>>> 321b385a
         reg_code_buffer = self.reg_code
         model_code = np.copy(reg_code_buffer[Piv, :])
 
@@ -960,4 +954,4 @@
             residual_factor = (effective_output_elements_count)*np.log(residual_variance)
             output_vector[i] = residual_factor + model_factor
 
-        return output_vector
+        return output_vector